<?xml version="1.0" encoding="UTF-8"?>
<!--
  ~ Licensed to the Apache Software Foundation (ASF) under one or more
  ~ contributor license agreements.  See the NOTICE file distributed with
  ~ this work for additional information regarding copyright ownership.
  ~ The ASF licenses this file to You under the Apache License, Version 2.0
  ~ (the "License"); you may not use this file except in compliance with
  ~ the License.  You may obtain a copy of the License at
  ~
  ~    http://www.apache.org/licenses/LICENSE-2.0
  ~
  ~ Unless required by applicable law or agreed to in writing, software
  ~ distributed under the License is distributed on an "AS IS" BASIS,
  ~ WITHOUT WARRANTIES OR CONDITIONS OF ANY KIND, either express or implied.
  ~ See the License for the specific language governing permissions and
  ~ limitations under the License.
  -->

<project xmlns="http://maven.apache.org/POM/4.0.0" xmlns:xsi="http://www.w3.org/2001/XMLSchema-instance" xsi:schemaLocation="http://maven.apache.org/POM/4.0.0 http://maven.apache.org/xsd/maven-4.0.0.xsd">
  <modelVersion>4.0.0</modelVersion>
  <parent>
    <groupId>org.apache</groupId>
    <artifactId>apache</artifactId>
    <version>11</version>
  </parent>
  <groupId>org.apache.spark</groupId>
  <artifactId>spark-parent</artifactId>
  <version>0.9.0-incubating-SNAPSHOT</version>
  <packaging>pom</packaging>
  <name>Spark Project Parent POM</name>
  <url>http://spark.incubator.apache.org/</url>
  <licenses>
    <license>
      <name>Apache 2.0 License</name>
      <url>http://www.apache.org/licenses/LICENSE-2.0.html</url>
      <distribution>repo</distribution>
    </license>
  </licenses>
  <scm>
    <connection>scm:git:git@github.com:apache/incubator-spark.git</connection>
    <developerConnection>scm:git:https://git-wip-us.apache.org/repos/asf/incubator-spark.git</developerConnection>
    <url>scm:git:git@github.com:apache/incubator-spark.git</url>
    <tag>HEAD</tag>
  </scm>
  <developers>
    <developer>
      <id>matei</id>
      <name>Matei Zaharia</name>
      <email>matei.zaharia@gmail.com</email>
      <url>http://www.cs.berkeley.edu/~matei</url>
      <organization>Apache Software Foundation</organization>
      <organizationUrl>http://spark.incubator.apache.org</organizationUrl>
    </developer>
  </developers>
  <issueManagement>
    <system>JIRA</system>
    <url>https://spark-project.atlassian.net/browse/SPARK</url>
  </issueManagement>

  <prerequisites>
    <maven>3.0.0</maven>
  </prerequisites>

  <modules>
    <module>core</module>
    <module>bagel</module>
    <module>examples</module>
    <module>mllib</module>
    <module>tools</module>
    <module>streaming</module>
    <module>repl</module>
    <module>assembly</module>
  </modules>

  <properties>
    <project.build.sourceEncoding>UTF-8</project.build.sourceEncoding>
    <project.reporting.outputEncoding>UTF-8</project.reporting.outputEncoding>

    <java.version>1.5</java.version>

    <scala-short.version>2.10</scala-short.version>
    <scala.version>2.10.2</scala.version>
    <mesos.version>0.13.0</mesos.version>
    <akka.version>2.2.1</akka.version>
    <slf4j.version>1.7.2</slf4j.version>
    <log4j.version>1.2.17</log4j.version>
    <hadoop.version>1.0.4</hadoop.version>
    <yarn.version>0.23.7</yarn.version>
    <hbase.version>0.94.6</hbase.version>

    <PermGen>64m</PermGen>
    <MaxPermGen>512m</MaxPermGen>
  </properties>

  <repositories>
    <repository>
      <id>typesafe-repo</id>
      <name>Typesafe Repository</name>
      <url>http://repo.typesafe.com/typesafe/releases/</url>
      <releases>
        <enabled>true</enabled>
      </releases>
      <snapshots>
        <enabled>false</enabled>
      </snapshots>
    </repository>
    <repository>
      <id>jboss-repo</id>
      <name>JBoss Repository</name>
      <url>http://repository.jboss.org/nexus/content/repositories/releases/</url>
      <releases>
        <enabled>true</enabled>
      </releases>
      <snapshots>
        <enabled>false</enabled>
      </snapshots>
    </repository>
    <repository>
      <id>akka-repo</id>
      <name>Akka Repository</name>
      <url>http://repo.akka.io/releases/</url>
      <releases>
        <enabled>true</enabled>
      </releases>
      <snapshots>
        <enabled>false</enabled>
      </snapshots>
    </repository>
  </repositories>
  <pluginRepositories>
    <pluginRepository>
      <id>oss-sonatype-releases</id>
      <name>OSS Sonatype</name>
      <url>https://oss.sonatype.org/content/repositories/releases</url>
      <releases>
        <enabled>true</enabled>
      </releases>
      <snapshots>
        <enabled>false</enabled>
      </snapshots>
    </pluginRepository>
    <pluginRepository>
      <id>oss-sonatype-snapshots</id>
      <name>OSS Sonatype</name>
      <url>https://oss.sonatype.org/content/repositories/snapshots</url>
      <releases>
        <enabled>false</enabled>
      </releases>
      <snapshots>
        <enabled>true</enabled>
      </snapshots>
    </pluginRepository>
    <pluginRepository>
      <id>oss-sonatype</id>
      <name>OSS Sonatype</name>
      <url>https://oss.sonatype.org/content/groups/public</url>
      <releases>
        <enabled>true</enabled>
      </releases>
      <snapshots>
        <enabled>true</enabled>
      </snapshots>
    </pluginRepository>
  </pluginRepositories>

  <dependencyManagement>
    <dependencies>
      <dependency>
        <groupId>org.eclipse.jetty</groupId>
        <artifactId>jetty-server</artifactId>
        <version>7.6.8.v20121106</version>
      </dependency>
      <dependency>
        <groupId>com.google.guava</groupId>
        <artifactId>guava</artifactId>
        <version>14.0.1</version>
      </dependency>
      <dependency>
        <groupId>com.google.code.findbugs</groupId>
        <artifactId>jsr305</artifactId>
        <version>1.3.9</version>
      </dependency>
      <dependency>
        <groupId>org.slf4j</groupId>
        <artifactId>slf4j-api</artifactId>
        <version>${slf4j.version}</version>
      </dependency>
      <dependency>
        <groupId>org.slf4j</groupId>
        <artifactId>slf4j-log4j12</artifactId>
        <version>${slf4j.version}</version>
      </dependency>
      <dependency>
        <groupId>org.slf4j</groupId>
        <artifactId>jul-to-slf4j</artifactId>
        <version>${slf4j.version}</version>
      </dependency>
      <dependency>
        <groupId>com.ning</groupId>
        <artifactId>compress-lzf</artifactId>
        <version>0.8.4</version>
      </dependency>
      <dependency>
        <groupId>org.xerial.snappy</groupId>
        <artifactId>snappy-java</artifactId>
        <version>1.0.5</version>
      </dependency>
      <dependency>
        <groupId>org.ow2.asm</groupId>
        <artifactId>asm</artifactId>
        <version>4.0</version>
      </dependency>
      <dependency>
        <groupId>com.google.protobuf</groupId>
        <artifactId>protobuf-java</artifactId>
        <version>2.4.1</version>
      </dependency>
      <dependency>
        <groupId>com.twitter</groupId>
        <artifactId>chill_${scala-short.version}</artifactId>
        <version>0.3.1</version>
      </dependency>
      <dependency>
        <groupId>com.twitter</groupId>
        <artifactId>chill-java</artifactId>
        <version>0.3.1</version>
      </dependency>
      <dependency>
        <groupId>com.typesafe.akka</groupId>
        <artifactId>akka-remote_${scala-short.version}</artifactId>
        <version>${akka.version}</version>
      </dependency>
      <dependency>
        <groupId>com.typesafe.akka</groupId>
        <artifactId>akka-slf4j_${scala-short.version}</artifactId>
        <version>${akka.version}</version>
      </dependency>
      <dependency>
        <groupId>it.unimi.dsi</groupId>
        <artifactId>fastutil</artifactId>
        <version>6.4.4</version>
      </dependency>
      <dependency>
        <groupId>colt</groupId>
        <artifactId>colt</artifactId>
        <version>1.2.0</version>
      </dependency>
      <dependency>
        <groupId>com.github.scala-incubator.io</groupId>
        <artifactId>scala-io-file_${scala-short.version}</artifactId>
        <version>0.4.1</version>
      </dependency>
      <dependency>
        <groupId>org.apache.mesos</groupId>
        <artifactId>mesos</artifactId>
        <version>${mesos.version}</version>
      </dependency>
      <dependency>
        <groupId>io.netty</groupId>
        <artifactId>netty-all</artifactId>
        <version>4.0.0.Beta2</version>
      </dependency>
      <dependency>
        <groupId>org.apache.derby</groupId>
        <artifactId>derby</artifactId>
        <version>10.4.2.0</version>
        <scope>test</scope>
      </dependency>
      <dependency>
        <groupId>net.liftweb</groupId>
        <artifactId>lift-json_${scala-short.version}</artifactId>
        <version>2.5.1</version>
      </dependency>
      <dependency>
        <groupId>com.codahale.metrics</groupId>
        <artifactId>metrics-core</artifactId>
        <version>3.0.0</version>
      </dependency>
      <dependency>
        <groupId>com.codahale.metrics</groupId>
        <artifactId>metrics-jvm</artifactId>
        <version>3.0.0</version>
      </dependency>
      <dependency>
        <groupId>com.codahale.metrics</groupId>
        <artifactId>metrics-json</artifactId>
        <version>3.0.0</version>
      </dependency>
      <dependency>
        <groupId>com.codahale.metrics</groupId>
        <artifactId>metrics-ganglia</artifactId>
        <version>3.0.0</version>
      </dependency>
      <dependency>
        <groupId>org.scala-lang</groupId>
        <artifactId>scala-compiler</artifactId>
        <version>${scala.version}</version>
      </dependency>
      <dependency>
        <groupId>org.scala-lang</groupId>
        <artifactId>jline</artifactId>
        <version>${scala.version}</version>
      </dependency>
      <dependency>
        <groupId>org.scala-lang</groupId>
        <artifactId>scala-library</artifactId>
        <version>${scala.version}</version>
      </dependency>
      <dependency>
        <groupId>log4j</groupId>
        <artifactId>log4j</artifactId>
        <version>${log4j.version}</version>
      </dependency>
      <dependency>
        <groupId>org.scalatest</groupId>
<<<<<<< HEAD
        <artifactId>scalatest_${scala-short.version}</artifactId>
=======
        <artifactId>scalatest_2.9.3</artifactId>
>>>>>>> ea34c521
        <version>1.9.1</version>
        <scope>test</scope>
      </dependency>
      <dependency>
        <groupId>commons-io</groupId>
        <artifactId>commons-io</artifactId>
        <version>2.4</version>
      </dependency>
      <dependency>
        <groupId>org.easymock</groupId>
        <artifactId>easymock</artifactId>
        <version>3.1</version>
        <scope>test</scope>
      </dependency>
      <dependency>
        <groupId>org.scalacheck</groupId>
<<<<<<< HEAD
        <artifactId>scalacheck_${scala-short.version}</artifactId>
=======
        <artifactId>scalacheck_2.9.3</artifactId>
>>>>>>> ea34c521
        <version>1.10.0</version>
        <scope>test</scope>
      </dependency>
      <dependency>
        <groupId>com.novocode</groupId>
        <artifactId>junit-interface</artifactId>
        <version>0.9</version>
        <scope>test</scope>
      </dependency>
      <dependency>
        <groupId>org.apache.hadoop</groupId>
        <artifactId>hadoop-client</artifactId>
        <version>${hadoop.version}</version>
        <exclusions>
          <exclusion>
            <groupId>asm</groupId>
            <artifactId>asm</artifactId>
          </exclusion>
          <exclusion>
            <groupId>org.jboss.netty</groupId>
            <artifactId>netty</artifactId>
          </exclusion>
          <exclusion>
            <groupId>org.codehaus.jackson</groupId>
            <artifactId>jackson-core-asl</artifactId>
          </exclusion>
          <exclusion>
            <groupId>org.codehaus.jackson</groupId>
            <artifactId>jackson-mapper-asl</artifactId>
          </exclusion>
          <exclusion>
            <groupId>org.codehaus.jackson</groupId>
            <artifactId>jackson-jaxrs</artifactId>
          </exclusion>
          <exclusion>
            <groupId>org.codehaus.jackson</groupId>
            <artifactId>jackson-xc</artifactId>
          </exclusion>
        </exclusions>
      </dependency>
      <dependency>
        <groupId>net.java.dev.jets3t</groupId>
        <artifactId>jets3t</artifactId>
        <version>0.7.1</version>
      </dependency>
      <dependency>
        <groupId>org.apache.hadoop</groupId>
        <artifactId>hadoop-yarn-api</artifactId>
        <version>${yarn.version}</version>
        <exclusions>
          <exclusion>
            <groupId>asm</groupId>
            <artifactId>asm</artifactId>
          </exclusion>
          <exclusion>
            <groupId>org.jboss.netty</groupId>
            <artifactId>netty</artifactId>
          </exclusion>
          <exclusion>
            <groupId>org.codehaus.jackson</groupId>
            <artifactId>jackson-core-asl</artifactId>
          </exclusion>
          <exclusion>
            <groupId>org.codehaus.jackson</groupId>
            <artifactId>jackson-mapper-asl</artifactId>
          </exclusion>
          <exclusion>
            <groupId>org.codehaus.jackson</groupId>
            <artifactId>jackson-jaxrs</artifactId>
          </exclusion>
          <exclusion>
            <groupId>org.codehaus.jackson</groupId>
            <artifactId>jackson-xc</artifactId>
          </exclusion>
        </exclusions>
      </dependency>
      <dependency>
        <groupId>org.apache.hadoop</groupId>
        <artifactId>hadoop-yarn-common</artifactId>
        <version>${yarn.version}</version>
        <exclusions>
          <exclusion>
            <groupId>asm</groupId>
            <artifactId>asm</artifactId>
          </exclusion>
          <exclusion>
            <groupId>org.jboss.netty</groupId>
            <artifactId>netty</artifactId>
          </exclusion>
          <exclusion>
            <groupId>org.codehaus.jackson</groupId>
            <artifactId>jackson-core-asl</artifactId>
          </exclusion>
          <exclusion>
            <groupId>org.codehaus.jackson</groupId>
            <artifactId>jackson-mapper-asl</artifactId>
          </exclusion>
          <exclusion>
            <groupId>org.codehaus.jackson</groupId>
            <artifactId>jackson-jaxrs</artifactId>
          </exclusion>
          <exclusion>
            <groupId>org.codehaus.jackson</groupId>
            <artifactId>jackson-xc</artifactId>
          </exclusion>
        </exclusions>
      </dependency>
      <dependency>
        <groupId>org.apache.hadoop</groupId>
        <artifactId>hadoop-yarn-client</artifactId>
        <version>${yarn.version}</version>
        <exclusions>
          <exclusion>
            <groupId>asm</groupId>
            <artifactId>asm</artifactId>
          </exclusion>
          <exclusion>
            <groupId>org.jboss.netty</groupId>
            <artifactId>netty</artifactId>
          </exclusion>
          <exclusion>
            <groupId>org.codehaus.jackson</groupId>
            <artifactId>jackson-core-asl</artifactId>
          </exclusion>
          <exclusion>
            <groupId>org.codehaus.jackson</groupId>
            <artifactId>jackson-mapper-asl</artifactId>
          </exclusion>
          <exclusion>
            <groupId>org.codehaus.jackson</groupId>
            <artifactId>jackson-jaxrs</artifactId>
          </exclusion>
          <exclusion>
            <groupId>org.codehaus.jackson</groupId>
            <artifactId>jackson-xc</artifactId>
          </exclusion>
        </exclusions>
      </dependency>
      <!-- Specify Avro version because Kafka also has it as a dependency -->
      <dependency>
        <groupId>org.apache.avro</groupId>
        <artifactId>avro</artifactId>
        <version>1.7.4</version>
      </dependency>
      <dependency>
        <groupId>org.apache.avro</groupId>
        <artifactId>avro-ipc</artifactId>
        <version>1.7.4</version>
        <exclusions>
          <exclusion>
            <groupId>org.jboss.netty</groupId>
            <artifactId>netty</artifactId>
          </exclusion>
        </exclusions>
      </dependency>
    </dependencies>
  </dependencyManagement>

  <build>
    <pluginManagement>
      <plugins>
        <plugin>
          <groupId>org.apache.maven.plugins</groupId>
          <artifactId>maven-enforcer-plugin</artifactId>
          <version>1.1.1</version>
          <executions>
            <execution>
              <id>enforce-versions</id>
              <goals>
                <goal>enforce</goal>
              </goals>
              <configuration>
                <rules>
                  <requireMavenVersion>
                    <version>3.0.0</version>
                  </requireMavenVersion>
                  <requireJavaVersion>
                    <version>${java.version}</version>
                  </requireJavaVersion>
                </rules>
              </configuration>
            </execution>
          </executions>
        </plugin>
        <plugin>
          <groupId>org.codehaus.mojo</groupId>
          <artifactId>build-helper-maven-plugin</artifactId>
          <version>1.7</version>
        </plugin>
        <plugin>
          <groupId>net.alchim31.maven</groupId>
          <artifactId>scala-maven-plugin</artifactId>
          <version>3.1.5</version>
          <executions>
            <execution>
              <id>scala-compile-first</id>
              <phase>process-resources</phase>
              <goals>
                <goal>compile</goal>
              </goals>
            </execution>
            <execution>
              <id>scala-test-compile-first</id>
              <phase>process-test-resources</phase>
              <goals>
                <goal>testCompile</goal>
              </goals>
            </execution>
            <execution>
              <id>attach-scaladocs</id>
              <phase>verify</phase>
              <goals>
                <goal>doc-jar</goal>
              </goals>
            </execution>
          </executions>
          <configuration>
            <scalaVersion>${scala.version}</scalaVersion>
            <recompileMode>incremental</recompileMode>
            <useZincServer>true</useZincServer>
            <args>
              <arg>-unchecked</arg>
              <arg>-deprecation</arg>
            </args>
            <jvmArgs>
              <jvmArg>-Xms64m</jvmArg>
              <jvmArg>-Xms1024m</jvmArg>
              <jvmArg>-Xmx1024m</jvmArg>
              <jvmArg>-XX:PermSize=${PermGen}</jvmArg>
              <jvmArg>-XX:MaxPermSize=${MaxPermGen}</jvmArg>
            </jvmArgs>
            <javacArgs>
              <javacArg>-source</javacArg>
              <javacArg>${java.version}</javacArg>
              <javacArg>-target</javacArg>
              <javacArg>${java.version}</javacArg>
            </javacArgs>
          </configuration>
        </plugin>
        <plugin>
          <groupId>org.apache.maven.plugins</groupId>
          <artifactId>maven-compiler-plugin</artifactId>
          <version>2.5.1</version>
          <configuration>
            <source>${java.version}</source>
            <target>${java.version}</target>
            <encoding>UTF-8</encoding>
            <maxmem>1024m</maxmem>
          </configuration>
        </plugin>
        <plugin>
          <groupId>org.apache.maven.plugins</groupId>
          <artifactId>maven-surefire-plugin</artifactId>
          <version>2.12.4</version>
          <configuration>
            <!-- Uses scalatest instead -->
            <skipTests>true</skipTests>
          </configuration>
        </plugin>
        <plugin>
          <groupId>org.scalatest</groupId>
          <artifactId>scalatest-maven-plugin</artifactId>
          <version>1.0-M2</version>
          <configuration>
            <reportsDirectory>${project.build.directory}/surefire-reports</reportsDirectory>
            <junitxml>.</junitxml>
            <filereports>${project.build.directory}/SparkTestSuite.txt</filereports>
            <argLine>-Xms64m -Xmx3g</argLine>
            <stderr />
          </configuration>
          <executions>
            <execution>
              <id>test</id>
              <goals>
                <goal>test</goal>
              </goals>
            </execution>
          </executions>
        </plugin>
        <plugin>
          <groupId>org.apache.maven.plugins</groupId>
          <artifactId>maven-jar-plugin</artifactId>
          <version>2.4</version>
        </plugin>
        <plugin>
          <groupId>org.apache.maven.plugins</groupId>
          <artifactId>maven-antrun-plugin</artifactId>
          <version>1.7</version>
        </plugin>
        <plugin>
          <groupId>org.apache.maven.plugins</groupId>
          <artifactId>maven-shade-plugin</artifactId>
          <version>2.0</version>
        </plugin>
        <plugin>
          <groupId>org.apache.maven.plugins</groupId>
          <artifactId>maven-source-plugin</artifactId>
          <version>2.2.1</version>
          <configuration>
            <attach>true</attach>
          </configuration>
          <executions>
            <execution>
              <id>create-source-jar</id>
              <goals>
                <goal>jar-no-fork</goal>
              </goals>
            </execution>
          </executions>
        </plugin>
      </plugins>
    </pluginManagement>

    <plugins>
      <plugin>
        <groupId>org.apache.maven.plugins</groupId>
        <artifactId>maven-enforcer-plugin</artifactId>
      </plugin>
      <plugin>
        <groupId>org.codehaus.mojo</groupId>
        <artifactId>build-helper-maven-plugin</artifactId>
        <executions>
          <execution>
           <id>add-scala-sources</id>
            <phase>generate-sources</phase>
            <goals>
              <goal>add-source</goal>
            </goals>
            <configuration>
              <sources>
                <source>src/main/scala</source>
              </sources>
            </configuration>
          </execution>
          <execution>
            <id>add-scala-test-sources</id>
            <phase>generate-test-sources</phase>
            <goals>
              <goal>add-test-source</goal>
            </goals>
            <configuration>
              <sources>
                <source>src/test/scala</source>
              </sources>
            </configuration>
          </execution>
        </executions>
      </plugin>
      <plugin>
        <groupId>net.alchim31.maven</groupId>
        <artifactId>scala-maven-plugin</artifactId>
      </plugin>
      <plugin>
        <groupId>org.apache.maven.plugins</groupId>
        <artifactId>maven-source-plugin</artifactId>
      </plugin>
    </plugins>
  </build>

  <profiles>
    <profile>
      <id>hadoop2-yarn</id>
      <properties>
        <hadoop.major.version>2</hadoop.major.version>
        <!-- 0.23.* is same as 2.0.* - except hardened to run production jobs -->
        <hadoop.version>0.23.7</hadoop.version>
        <!--<hadoop.version>2.0.5-alpha</hadoop.version> -->
      </properties>

      <modules>
        <module>yarn</module>
      </modules>

      <repositories>
        <repository>
          <id>maven-root</id>
          <name>Maven root repository</name>
          <url>http://repo1.maven.org/maven2/</url>
          <releases>
            <enabled>true</enabled>
          </releases>
          <snapshots>
            <enabled>false</enabled>
          </snapshots>
        </repository>
      </repositories>

      <dependencyManagement>
        <dependencies>
        </dependencies>
      </dependencyManagement>
    </profile>
    <profile>
      <id>repl-bin</id>
      <activation>
        <activeByDefault>false</activeByDefault>
      </activation>
      <modules>
        <module>repl-bin</module>
      </modules>
    </profile>
  </profiles>
</project><|MERGE_RESOLUTION|>--- conflicted
+++ resolved
@@ -313,11 +313,7 @@
       </dependency>
       <dependency>
         <groupId>org.scalatest</groupId>
-<<<<<<< HEAD
         <artifactId>scalatest_${scala-short.version}</artifactId>
-=======
-        <artifactId>scalatest_2.9.3</artifactId>
->>>>>>> ea34c521
         <version>1.9.1</version>
         <scope>test</scope>
       </dependency>
@@ -334,11 +330,7 @@
       </dependency>
       <dependency>
         <groupId>org.scalacheck</groupId>
-<<<<<<< HEAD
         <artifactId>scalacheck_${scala-short.version}</artifactId>
-=======
-        <artifactId>scalacheck_2.9.3</artifactId>
->>>>>>> ea34c521
         <version>1.10.0</version>
         <scope>test</scope>
       </dependency>
